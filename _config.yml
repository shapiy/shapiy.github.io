layout: sidebar
style: light

plugins:
    - jekyll-octicons
    - jekyll-github-metadata
    - jemoji

permalink: /:year/:month/:day/:title/

defaults:
    -   scope:
            path: "" # an empty string here means all files in the project
            type: "posts"
        values:
            layout: "post"

projects:
<<<<<<< HEAD
    sort_by: pushed
    # sort_by options:
    #   - pushed
    #   - stars
    limit: 9
    exclude:
        forks: true
        projects:
        # - repo-name

social_media:
    linkedin: shapiy
    twitter: shapiydev
=======
  sort_by: pushed
  # sort_by options:
  #   - pushed
  #   - stars
  limit: 9
  exclude:
    archived: false
    forks: true
    projects:
    # - repo-name

# social_media:
  # behance: your_username
  # dribbble: your_username
  # facebook: your_username
  # hackerrank: your_username
  # instagram: your_username
  # keybase: your_username
  # linkedin: your_username
  # mastodon: your_username
  # medium: your_username
  # stackoverflow: your_user_id
  # telegram: your_username
  # twitter: your_username
  # unsplash: your_username
  # vk: your_username
  # website: http://your_website_url
  # youtube: your_username
>>>>>>> 746e8c2b

topics:
    -   name: Clojure
        web_url: https://github.com/topics/clojure
        image_url: https://raw.githubusercontent.com/github/explore/a4f50275e9736bcd9f255084c4908627f5dd9069/topics/clojure/clojure.png
    -   name: Java
        web_url: https://github.com/topics/java
        image_url: https://raw.githubusercontent.com/github/explore/6c6508f34230f0ac0d49e847a326429eefbfc030/topics/java/java.png
    -   name: Python
        web_url: https://github.com/topics/python
        image_url: https://raw.githubusercontent.com/github/explore/6c6508f34230f0ac0d49e847a326429eefbfc030/topics/python/python.png
    -   name: XML
        web_url: https://github.com/topics/xml
        image_url: https://image.flaticon.com/icons/svg/23/23792.svg
    -   name: Big Data
        web_url: https://github.com/topics/bigdata
    -   name: DevOps
        web_url: https://github.com/topics/devops
    -   name: Distributed Systems
        web_url: https://github.com/topics/distributed-systems
    -   name: Linux
        web_url: https://github.com/topics/linux
        image_url: https://raw.githubusercontent.com/github/explore/6c6508f34230f0ac0d49e847a326429eefbfc030/topics/linux/linux.png
    -   name: Monitoring
        web_url: https://github.com/topics/monitoring
    -   name: Publishing
        web_url: https://github.com/topics/publishing
    -   name: REST API
        web_url: https://github.com/topics/rest-api
    -   name: Amazon Web Services
        web_url: https://github.com/topics/aws
        image_url: https://raw.githubusercontent.com/github/explore/fbceb94436312b6dacde68d122a5b9c7d11f9524/topics/aws/aws.png<|MERGE_RESOLUTION|>--- conflicted
+++ resolved
@@ -2,21 +2,21 @@
 style: light
 
 plugins:
-    - jekyll-octicons
-    - jekyll-github-metadata
-    - jemoji
+  - jekyll-octicons
+  - jekyll-github-metadata
+  - jemoji
 
 permalink: /:year/:month/:day/:title/
 
 defaults:
-    -   scope:
-            path: "" # an empty string here means all files in the project
-            type: "posts"
-        values:
-            layout: "post"
+  -
+    scope:
+      path: "" # an empty string here means all files in the project
+      type: "posts"
+    values:
+      layout: "post"
 
 projects:
-<<<<<<< HEAD
     sort_by: pushed
     # sort_by options:
     #   - pushed
@@ -30,36 +30,6 @@
 social_media:
     linkedin: shapiy
     twitter: shapiydev
-=======
-  sort_by: pushed
-  # sort_by options:
-  #   - pushed
-  #   - stars
-  limit: 9
-  exclude:
-    archived: false
-    forks: true
-    projects:
-    # - repo-name
-
-# social_media:
-  # behance: your_username
-  # dribbble: your_username
-  # facebook: your_username
-  # hackerrank: your_username
-  # instagram: your_username
-  # keybase: your_username
-  # linkedin: your_username
-  # mastodon: your_username
-  # medium: your_username
-  # stackoverflow: your_user_id
-  # telegram: your_username
-  # twitter: your_username
-  # unsplash: your_username
-  # vk: your_username
-  # website: http://your_website_url
-  # youtube: your_username
->>>>>>> 746e8c2b
 
 topics:
     -   name: Clojure
