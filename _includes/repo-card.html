--- conflicted
+++ resolved
@@ -1,26 +1,14 @@
-<<<<<<< HEAD
 <div class="github-component d-flex flex-column flex-justify-between height-full text-left {% if site.style == 'dark' %}box-shadow{% else %}border border-gray-light{% endif %} bg-white rounded-1 p-3">
   <div>
     <div class="d-flex flex-justify-between flex-items-start mb-1">
       <h1 class="f4 lh-condensed mb-1">
         <a href="{{ repository.html_url }}">
           {% octicon repo height:20 class:"mr-1 v-align-middle" fill:"#586069" aria-label:repo %}
-          <span class="text-normal">{{ repository.owner.login }} /</span>
           {{ repository.name }}
         </a>
       </h1>
     </div>
     <div class="text-gray mb-2 ws-normal">{{ repository.description }}</div>
-=======
-<div class="github-component height-full text-left {% if site.style == 'dark' %}box-shadow{% else %}border border-gray-light{% endif %} bg-white rounded-1 p-3">
-  <div class="d-flex flex-justify-between flex-items-start mb-1">
-    <h1 class="f4 lh-condensed mb-1">
-      <a href="{{ repository.html_url }}">
-        {% octicon repo height:20 class:"mr-1 v-align-middle" fill:"#586069" aria-label:repo %}
-        {{ repository.name }}
-      </a>
-    </h1>
->>>>>>> 08d27ab3
   </div>
   <div class="d-flex f6">
     {% if repository.stargazers_count %}
